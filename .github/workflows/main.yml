name: legend-optics

on:
  push:
    branches:
      - main
      - 'releases/**'
  pull_request:
  release:

jobs:

  build-and-test:
    name: Test legend-optics with Python
    runs-on: ${{ matrix.os }}
    strategy:
      fail-fast: false
      matrix:
        python-version: ['3.7', '3.8', '3.9', '3.10']
        os: [ubuntu-latest]

    steps:
    - uses: actions/checkout@v2
    - name: Set up Python ${{ matrix.python-version }}
      uses: actions/setup-python@v2
      with:
        python-version: ${{ matrix.python-version }}
    - name: Get dependencies and install the package
      run: |
        sudo apt-get install -y libcgal-dev libmpfr-dev libgmp-dev pybind11-dev
        python -m pip install --upgrade pip wheel setuptools packaging
        python -m pip install --upgrade .[test]
    - name: Run unit tests
      run: |
        pytest

  test-coverage:
    name: Calculate and upload test coverage
    needs: build-and-test
    runs-on: ubuntu-latest
    steps:
      - uses: actions/checkout@v2
        with:
          fetch-depth: 2
      - uses: actions/setup-python@v2
        with:
          python-version: '3.10'

      - name: Generate Report
        run: |
<<<<<<< HEAD
          python -m pip install --upgrade pip wheel setuptools packaging
=======
          sudo apt-get install -y libcgal-dev libmpfr-dev libgmp-dev pybind11-dev
          python -m pip install --upgrade pip wheel setuptools
>>>>>>> 9dc924fe
          python -m pip install --upgrade .[test]
          coverage run -m pytest
      - name: Upload Coverage to codecov.io
        uses: codecov/codecov-action@v3

  deploy-docs:
    name: Build documentation
    needs: build-and-test
    runs-on: ubuntu-latest
    steps:
      - uses: actions/checkout@v2
        with:
          fetch-depth: 0
      - uses: actions/setup-python@v2
        with:
          python-version: '3.8'
      - name: Setup build environment
        run: |
<<<<<<< HEAD
          python -m pip install --upgrade pip wheel setuptools packaging
=======
          sudo apt-get install -y libcgal-dev libmpfr-dev libgmp-dev pybind11-dev
          python -m pip install --upgrade pip wheel setuptools
>>>>>>> 9dc924fe
          python -m pip install --upgrade .[docs]
      - name: Build docs for current ref
        run: |
          cd docs
          make clean
          make
      - name: Build docs for selected versions (GitHub pages)
        run: |
          cd docs
          make clean
          make allver-info
          make allver
      - if: ${{ github.event_name == 'push' }}
        name: Deploy to GitHub pages
        uses: JamesIves/github-pages-deploy-action@v4.3.3
        with:
          branch: gh-pages
          folder: docs/build/allver/html<|MERGE_RESOLUTION|>--- conflicted
+++ resolved
@@ -48,12 +48,8 @@
 
       - name: Generate Report
         run: |
-<<<<<<< HEAD
+          sudo apt-get install -y libcgal-dev libmpfr-dev libgmp-dev pybind11-dev
           python -m pip install --upgrade pip wheel setuptools packaging
-=======
-          sudo apt-get install -y libcgal-dev libmpfr-dev libgmp-dev pybind11-dev
-          python -m pip install --upgrade pip wheel setuptools
->>>>>>> 9dc924fe
           python -m pip install --upgrade .[test]
           coverage run -m pytest
       - name: Upload Coverage to codecov.io
@@ -72,12 +68,8 @@
           python-version: '3.8'
       - name: Setup build environment
         run: |
-<<<<<<< HEAD
+          sudo apt-get install -y libcgal-dev libmpfr-dev libgmp-dev pybind11-dev
           python -m pip install --upgrade pip wheel setuptools packaging
-=======
-          sudo apt-get install -y libcgal-dev libmpfr-dev libgmp-dev pybind11-dev
-          python -m pip install --upgrade pip wheel setuptools
->>>>>>> 9dc924fe
           python -m pip install --upgrade .[docs]
       - name: Build docs for current ref
         run: |
